--- conflicted
+++ resolved
@@ -7,18 +7,7 @@
 Export your Sepolia wallet private key as an environment variable (making sure it has enough funds):
 
 ```bash
-<<<<<<< HEAD
 export WALLET_PRIVATE_KEY="YOUR_WALLET_PRIVATE_KEY"
-=======
-# Install RISC Zero toolchain if not already installed
-curl -L https://risczero.com/install | bash
-rzup install
-
-# Populate the `./lib` submodule dependencies
-git submodule update --init --recursive
-cargo build
-forge build
->>>>>>> 432bcbc6
 ```
 
 For provers to access the zkVM guest ELF binary, it must be uploaded to IPFS. This example uses [Pinata](https://pinata.cloud/). Pinata has a free tier with plenty of quota to get started. Create an account, generate an API key, and set the JWT as an environment variable:
@@ -54,6 +43,10 @@
 To build the example run:
 
 ```bash
+# Install RISC Zero toolchain if not already installed
+curl -L https://risczero.com/install | bash
+rzup install
+
 # Populate the `./lib` submodule dependencies
 git submodule update --init --recursive
 cargo build
